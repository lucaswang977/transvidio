--- conflicted
+++ resolved
@@ -10,13 +10,13 @@
     version: 3.1.0(react-hook-form@7.44.2)
   '@next-auth/prisma-adapter':
     specifier: ^1.0.5
-    version: 1.0.5(@prisma/client@4.14.0)(next-auth@4.22.1)
+    version: 1.0.5(@prisma/client@4.15.0)(next-auth@4.22.1)
   '@next/font':
     specifier: ^13.4.4
     version: 13.4.4
   '@prisma/client':
-    specifier: ^4.14.0
-    version: 4.14.0(prisma@4.14.1)
+    specifier: ^4.15.0
+    version: 4.15.0(prisma@4.15.0)
   '@radix-ui/react-avatar':
     specifier: ^1.0.3
     version: 1.0.3(@types/react-dom@18.2.4)(@types/react@18.2.6)(react-dom@18.2.0)(react@18.2.0)
@@ -53,14 +53,6 @@
   '@trpc/server':
     specifier: ^10.26.0
     version: 10.26.0
-<<<<<<< HEAD
-  flowbite:
-    specifier: ^1.6.5
-    version: 1.6.5
-  flowbite-react:
-    specifier: ^0.4.6
-    version: 0.4.6(react-dom@18.2.0)(react@18.2.0)(tailwindcss@3.3.0)
-=======
   class-variance-authority:
     specifier: ^0.6.0
     version: 0.6.0(typescript@5.0.4)
@@ -70,7 +62,6 @@
   lucide-react:
     specifier: ^0.230.0
     version: 0.230.0(react@18.2.0)
->>>>>>> 68a15e39
   next:
     specifier: ^13.4.2
     version: 13.4.2(react-dom@18.2.0)(react@18.2.0)
@@ -143,8 +134,8 @@
     specifier: ^0.2.8
     version: 0.2.8(prettier@2.8.8)
   prisma:
-    specifier: ^4.14.1
-    version: 4.14.1
+    specifier: ^4.15.0
+    version: 4.15.0
   tailwindcss:
     specifier: ^3.3.0
     version: 3.3.0(postcss@8.4.21)
@@ -218,26 +209,12 @@
       react-dom: 18.2.0(react@18.2.0)
     dev: false
 
-<<<<<<< HEAD
-  /@floating-ui/react@0.24.2(react-dom@18.2.0)(react@18.2.0):
-    resolution: {integrity: sha512-8sdLmcC85J6M2H0AL8yOQuiWD4T0gNMSLpuJjmXyEA6ndfmxXR0hwKFkczB4xRNFhKbwoQeuh8z561HE2vOdZw==}
-    peerDependencies:
-      react: '>=16.8.0'
-      react-dom: '>=16.8.0'
-    dependencies:
-      '@floating-ui/react-dom': 2.0.0(react-dom@18.2.0)(react@18.2.0)
-      aria-hidden: 1.2.3
-      react: 18.2.0
-      react-dom: 18.2.0(react@18.2.0)
-      tabbable: 6.1.2
-=======
   /@hookform/resolvers@3.1.0(react-hook-form@7.44.2):
     resolution: {integrity: sha512-z0A8K+Nxq+f83Whm/ajlwE6VtQlp/yPHZnXw7XWVPIGm1Vx0QV8KThU3BpbBRfAZ7/dYqCKKBNnQh85BkmBKkA==}
     peerDependencies:
       react-hook-form: ^7.0.0
     dependencies:
       react-hook-form: 7.44.2(react@18.2.0)
->>>>>>> 68a15e39
     dev: false
 
   /@humanwhocodes/config-array@0.11.8:
@@ -288,13 +265,13 @@
       '@jridgewell/resolve-uri': 3.1.0
       '@jridgewell/sourcemap-codec': 1.4.14
 
-  /@next-auth/prisma-adapter@1.0.5(@prisma/client@4.14.0)(next-auth@4.22.1):
+  /@next-auth/prisma-adapter@1.0.5(@prisma/client@4.15.0)(next-auth@4.22.1):
     resolution: {integrity: sha512-VqMS11IxPXrPGXw6Oul6jcyS/n8GLOWzRMrPr3EMdtD6eOalM6zz05j08PcNiis8QzkfuYnCv49OvufTuaEwYQ==}
     peerDependencies:
       '@prisma/client': '>=2.26.0 || >=3'
       next-auth: ^4
     dependencies:
-      '@prisma/client': 4.14.0(prisma@4.14.1)
+      '@prisma/client': 4.15.0(prisma@4.15.0)
       next-auth: 4.22.1(next@13.4.2)(nodemailer@6.9.3)(react-dom@18.2.0)(react@18.2.0)
     dev: false
 
@@ -427,12 +404,8 @@
       tslib: 2.5.2
     dev: true
 
-  /@popperjs/core@2.11.8:
-    resolution: {integrity: sha512-P1st0aksCrn9sGZhp8GMYwBnQsbvAWsZAX44oXNNvLHGqAOcoVxmjZiohstwQ7SqKnbR47akdNi+uleWD8+g6A==}
-    dev: false
-
-  /@prisma/client@4.14.0(prisma@4.14.1):
-    resolution: {integrity: sha512-MK/XaA2sFdfaOa7I9MjNKz6dxeIEdeZlnpNRoF2w3JuRLlFJLkpp6cD3yaqw2nUUhbrn3Iqe3ZpVV+VuGGil7Q==}
+  /@prisma/client@4.15.0(prisma@4.15.0):
+    resolution: {integrity: sha512-xnROvyABcGiwqRNdrObHVZkD9EjkJYHOmVdlKy1yGgI+XOzvMzJ4tRg3dz1pUlsyhKxXGCnjIQjWW+2ur+YXuw==}
     engines: {node: '>=14.17'}
     requiresBuild: true
     peerDependencies:
@@ -441,16 +414,16 @@
       prisma:
         optional: true
     dependencies:
-      '@prisma/engines-version': 4.14.0-67.d9a4c5988f480fa576d43970d5a23641aa77bc9c
-      prisma: 4.14.1
-    dev: false
-
-  /@prisma/engines-version@4.14.0-67.d9a4c5988f480fa576d43970d5a23641aa77bc9c:
-    resolution: {integrity: sha512-3jum8/YSudeSN0zGW5qkpz+wAN2V/NYCQ+BPjvHYDfWatLWlQkqy99toX0GysDeaUoBIJg1vaz2yKqiA3CFcQw==}
-    dev: false
-
-  /@prisma/engines@4.14.1:
-    resolution: {integrity: sha512-APqFddPVHYmWNKqc+5J5SqrLFfOghKOLZxobmguDUacxOwdEutLsbXPVhNnpFDmuQWQFbXmrTTPoRrrF6B1MWA==}
+      '@prisma/engines-version': 4.15.0-28.8fbc245156db7124f997f4cecdd8d1219e360944
+      prisma: 4.15.0
+    dev: false
+
+  /@prisma/engines-version@4.15.0-28.8fbc245156db7124f997f4cecdd8d1219e360944:
+    resolution: {integrity: sha512-sVOig4tjGxxlYaFcXgE71f/rtFhzyYrfyfNFUsxCIEJyVKU9rdOWIlIwQ2NQ7PntvGnn+x0XuFo4OC1jvPJKzg==}
+    dev: false
+
+  /@prisma/engines@4.15.0:
+    resolution: {integrity: sha512-FTaOCGs0LL0OW68juZlGxFtYviZa4xdQj/rQEdat2txw0s3Vu/saAPKjNVXfIgUsGXmQ72HPgNr6935/P8FNAA==}
     requiresBuild: true
 
   /@radix-ui/primitive@1.0.1:
@@ -1560,10 +1533,6 @@
     optionalDependencies:
       fsevents: 2.3.2
 
-<<<<<<< HEAD
-  /classnames@2.3.2:
-    resolution: {integrity: sha512-CSbhY4cFEJRe6/GQzIk5qXZ4Jeg5pcsP7b5peFSDpffpe1cqjASH/n9UTjBwOp6XpMSTwQ8Za2K5V02ueA7Tmw==}
-=======
   /class-variance-authority@0.6.0(typescript@5.0.4):
     resolution: {integrity: sha512-qdRDgfjx3GRb9fpwpSvn+YaidnT7IUJNe4wt5/SWwM+PmUwJUhQRk/8zAyNro0PmVfmen2635UboTjIBXXxy5A==}
     peerDependencies:
@@ -1574,7 +1543,6 @@
     dependencies:
       clsx: 1.2.1
       typescript: 5.0.4
->>>>>>> 68a15e39
     dev: false
 
   /client-only@0.0.1:
@@ -1635,10 +1603,6 @@
   /damerau-levenshtein@1.0.8:
     resolution: {integrity: sha512-sdQSFB7+llfUcQHUQO3+B8ERRj0Oa4w9POWMI/puGtuf7gFywGmkaLCElnudfTiKZV+NvHqL0ifzdrI8Ro7ESA==}
     dev: true
-
-  /debounce@1.2.1:
-    resolution: {integrity: sha512-XRRe6Glud4rd/ZGQfiV1ruXSfbvfJedlV9Y6zOlP+2K04vBYiJEte6stfFkCP03aMnY5tsipamumUjL14fofug==}
-    dev: false
 
   /debug@3.2.7:
     resolution: {integrity: sha512-CFjzYYAi4ThfiQvizrFQevTTXHtnCqWfe7x1AhgEscTz6ZbLbfoLRLPugTQyBth6f8ZERVUSyWHFD/7Wu4t1XQ==}
@@ -1751,10 +1715,6 @@
     dependencies:
       esutils: 2.0.3
     dev: true
-
-  /easy-bem@1.1.1:
-    resolution: {integrity: sha512-GJRqdiy2h+EXy6a8E6R+ubmqUM08BK0FWNq41k24fup6045biQ8NXxoXimiwegMQvFFV3t1emADdGNL1TlS61A==}
-    dev: false
 
   /electron-to-chromium@1.4.413:
     resolution: {integrity: sha512-Gd+/OAhRca06dkVxIQo/W7dr6Nmk9cx6lQdZ19GvFp51k5B/lUAokm6SJfNkdV8kFLsC3Z4sLTyEHWCnB1Efbw==}
@@ -2238,30 +2198,6 @@
     resolution: {integrity: sha512-5nqDSxl8nn5BSNxyR3n4I6eDmbolI6WT+QqR547RwxQapgjQBmtktdP+HTBb/a/zLsbzERTONyUB5pefh5TtjQ==}
     dev: true
 
-  /flowbite-react@0.4.6(react-dom@18.2.0)(react@18.2.0)(tailwindcss@3.3.0):
-    resolution: {integrity: sha512-cUalFHNAgtx3giRgc5AUuMFDXGF/9sDNIm8u/AWmtNgmuhJwtD3qVMQydsI3RNE7fzt9TkhUDiW3Kmm2p9sh/g==}
-    peerDependencies:
-      react: ^18
-      react-dom: ^18
-      tailwindcss: ^3
-    dependencies:
-      '@floating-ui/react': 0.24.2(react-dom@18.2.0)(react@18.2.0)
-      classnames: 2.3.2
-      flowbite: 1.6.5
-      react: 18.2.0
-      react-dom: 18.2.0(react@18.2.0)
-      react-icons: 4.9.0(react@18.2.0)
-      react-indiana-drag-scroll: 2.2.0(react-dom@18.2.0)(react@18.2.0)
-      tailwindcss: 3.3.0(postcss@8.4.21)
-    dev: false
-
-  /flowbite@1.6.5:
-    resolution: {integrity: sha512-eI4h3pIRI9d7grlYq14r0A01KUtw7189sPLLx/O2i7JyPEWpbleScfYuEc48XTeNjk1xxm/JHgZkD9kjyOWAlA==}
-    dependencies:
-      '@popperjs/core': 2.11.8
-      mini-svg-data-uri: 1.4.4
-    dev: false
-
   /for-each@0.3.3:
     resolution: {integrity: sha512-jqYfLp7mo9vIyQf8ykW2v7A+2N4QjeCeI5+Dz9XraiO1ign81wjiH7Fb9vSOWvQfNtmSa4H2RoQTrrXivdUZmw==}
     dependencies:
@@ -2840,11 +2776,6 @@
     resolution: {integrity: sha512-vqiC06CuhBTUdZH+RYl8sFrL096vA45Ok5ISO6sE/Mr1jRbGH4Csnhi8f3wKVl7x8mO4Au7Ir9D3Oyv1VYMFJw==}
     engines: {node: '>=12'}
     dev: true
-
-  /mini-svg-data-uri@1.4.4:
-    resolution: {integrity: sha512-r9deDe9p5FJUPZAk3A59wGH7Ii9YrjjWw0jmw/liSbHl2CHiyXj6FcDXDu2K3TjVAXqiJdaw3xxwlZZr9E6nHg==}
-    hasBin: true
-    dev: false
 
   /minimatch@3.1.2:
     resolution: {integrity: sha512-J7p63hRiAjw1NDEww1W7i37+ByIrOWO5XQQAzZ3VOcL0PNybwpfmV/N05zFAzwQ9USyEcX6t3UO+K5aqBQOIHw==}
@@ -3334,13 +3265,13 @@
     resolution: {integrity: sha512-WuxUnVtlWL1OfZFQFuqvnvs6MiAGk9UNsBostyBOB0Is9wb5uRESevA6rnl/rkksXaGX3GzZhPup5d6Vp1nFew==}
     dev: false
 
-  /prisma@4.14.1:
-    resolution: {integrity: sha512-z6hxzTMYqT9SIKlzD08dhzsLUpxjFKKsLpp5/kBDnSqiOjtUyyl/dC5tzxLcOa3jkEHQ8+RpB/fE3w8bgNP51g==}
+  /prisma@4.15.0:
+    resolution: {integrity: sha512-iKZZpobPl48gTcSZVawLMQ3lEy6BnXwtoMj7hluoGFYu2kQ6F9LBuBrUyF95zRVnNo8/3KzLXJXJ5TEnLSJFiA==}
     engines: {node: '>=14.17'}
     hasBin: true
     requiresBuild: true
     dependencies:
-      '@prisma/engines': 4.14.1
+      '@prisma/engines': 4.15.0
 
   /prop-types@15.8.1:
     resolution: {integrity: sha512-oj87CgZICdulUohogVAR7AjlC0327U4el4L6eAvOqCeudMDVU0NThNaV+b9Df4dXgSP1gXMTnPdhfe/2qDH5cg==}
@@ -3372,39 +3303,15 @@
       scheduler: 0.23.0
     dev: false
 
-<<<<<<< HEAD
-  /react-icons@4.9.0(react@18.2.0):
-    resolution: {integrity: sha512-ijUnFr//ycebOqujtqtV9PFS7JjhWg0QU6ykURVHuL4cbofvRCf3f6GMn9+fBktEFQOIVZnuAYLZdiyadRQRFg==}
-    peerDependencies:
-      react: '*'
-=======
   /react-hook-form@7.44.2(react@18.2.0):
     resolution: {integrity: sha512-IyihmIbCwzDI/iqlecTRa7+4BCnzNx40upSlGvIU7qwENhTf6APatm4bmL9ANtWKPYlD67SIlxfls7GwCUe+Lg==}
     engines: {node: '>=12.22.0'}
     peerDependencies:
       react: ^16.8.0 || ^17 || ^18
->>>>>>> 68a15e39
-    dependencies:
-      react: 18.2.0
-    dev: false
-
-<<<<<<< HEAD
-  /react-indiana-drag-scroll@2.2.0(react-dom@18.2.0)(react@18.2.0):
-    resolution: {integrity: sha512-+W/3B2OQV0FrbdnsoIo4dww/xpH0MUQJz6ziQb7H+oBko3OCbXuzDFYnho6v6yhGrYDNWYPuFUewb89IONEl/A==}
-    engines: {node: '>=8', npm: '>=5'}
-    peerDependencies:
-      react: ^15.0.0 || ^16.0.0 || ^17.0.0 || ^18.0.0
-      react-dom: ^15.0.0 || ^16.0.0 || ^17.0.0 || ^18.0.0
-    dependencies:
-      classnames: 2.3.2
-      debounce: 1.2.1
-      easy-bem: 1.1.1
-      react: 18.2.0
-      react-dom: 18.2.0(react@18.2.0)
-    dev: false
-
-=======
->>>>>>> 68a15e39
+    dependencies:
+      react: 18.2.0
+    dev: false
+
   /react-is@16.13.1:
     resolution: {integrity: sha512-24e6ynE2H+OKt4kqsOvNd8kBpV65zoxbA4BVsEOB3ARVWQki/DHzaUoC5KuON/BiccDaCCTZBuOcfZs70kR8bQ==}
     dev: true
@@ -3746,10 +3653,6 @@
       tslib: 2.5.2
     dev: true
 
-<<<<<<< HEAD
-  /tabbable@6.1.2:
-    resolution: {integrity: sha512-qCN98uP7i9z0fIS4amQ5zbGBOq+OSigYeGvPy7NDk8Y9yncqDZ9pRPgfsc2PJIVM9RrJj7GIfuRgmjoUU9zTHQ==}
-=======
   /tailwind-merge@1.12.0:
     resolution: {integrity: sha512-Y17eDp7FtN1+JJ4OY0Bqv9OA41O+MS8c1Iyr3T6JFLnOgLg3EvcyMKZAnQ8AGyvB5Nxm3t9Xb5Mhe139m8QT/g==}
     dev: false
@@ -3760,7 +3663,6 @@
       tailwindcss: '>=3.0.0 || insiders'
     dependencies:
       tailwindcss: 3.3.0(postcss@8.4.21)
->>>>>>> 68a15e39
     dev: false
 
   /tailwindcss@3.3.0(postcss@8.4.21):
