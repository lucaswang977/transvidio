// {
//   videoUrl: "https://baseurl/bucketname/projectid/video/lectureid-assetid.mp4",
//   originalSubtitleUrl: "https://baseurl/bucketname/projectid/subtitle/lectureid-assetid.src.vtt",
//   subtitle: [
//     {
//       startTime: 123,11,
//       endTime: 125.56,
//       text: "wowowow",
//     },
//     ...
//   ],
//   ost: [
//     {
//       from: 11.22,
//       to: 22.33,
//       text: "On screen text",
//       attr: {
//         position: {x_percent: "0.2", y_percent: "0.2"}
//         size: 12,
//         style: bold,
//         color: white,
//       }
//     },
//     ...
//   ]
// }

import * as React from "react"
import { useRouter } from "next/router"

import { VideoPlayer } from "~/components/ui/video-player"
import type { VideoOstType } from "~/components/ui/video-player"
import { Label } from "~/components/ui/label"
import { Textarea } from "~/components/ui/textarea"
<<<<<<< HEAD
import type { SubtitleType, ProjectAiParamters, RelativePositionType, OnScreenTextItem } from "~/types"
=======
import type {
  SubtitleType,
  ProjectAiParamters,
  AudioSynthesisType,
  AudioSynthesisParamsType
} from "~/types"
>>>>>>> e69887b9
import { ScrollArea } from "~/components/ui/scroll-area"

import { cn, timeFormat } from "~/utils/helper"
import type { NextPageWithLayout } from "~/pages/_app"
import type ReactPlayer from "react-player";
import { clone } from "ramda";
import type { AutofillHandler, EditorComponentProps } from "~/components/doc-editor";
import { DocumentEditor, handleTranslate, } from "~/components/doc-editor";
import { Button } from "~/components/ui/button"
<<<<<<< HEAD
import {
  Tabs,
  TabsContent,
  TabsList,
  TabsTrigger,
} from "~/components/ui/tabs"
import { AlertTriangle, Copy, MoreHorizontal, PlusCircle, TimerReset, Trash } from "lucide-react"
import {
  DropdownMenu,
  DropdownMenuContent,
  DropdownMenuItem,
  DropdownMenuTrigger,
} from "~/components/ui/dropdown-menu"

import {
  Popover,
  PopoverContent,
  PopoverTrigger,
} from "~/components/ui/popover"

import { Icons } from "~/components/ui/icons"
import { RadioGroup, RadioGroupItem } from "~/components/ui/radio-group"
import { tooltipWrapped } from "~/components/ui/tooltip"
=======
import { PlayCircle } from "lucide-react"
>>>>>>> e69887b9

const regexToSegementSentence = /[.!?)'"“”]+$/

const ColorSelectPopover = (
  props: {
    color: string | undefined,
    opacity: string | undefined,
    onSelect: (v: string) => void
  }
) => {
  return (
    <Popover>
      <PopoverTrigger asChild>
        <Button
          variant="ghost"
          size="icon"
          className={cn("w-3 h-3", props.color ?? "text-white")}>
          <Icons.rect
            fillOpacity={props.opacity ? parseInt(props.opacity) / 100 : 100}
          />
        </Button>
      </PopoverTrigger>
      <PopoverContent className="w-fit text-sm text-gray-600">
        <RadioGroup
          defaultValue={props.color ?? "text-white"}
          onValueChange={(v) => { props.onSelect(v) }}
        >
          {
            [
              "text-white",
              "text-black",
              "text-red-500",
              "text-green-500",
              "text-blue-500",
              "text-yellow-500"
            ].map(item => {
              return (
                <div key={item} className="flex items-center space-x-1">
                  <RadioGroupItem value={item} />
                  <Icons.rect className={`h-3 w-3 ${item}`}
                  />
                  <p className="ml-2">{item}</p>
                </div>
              )
            })
          }
        </RadioGroup>
      </PopoverContent>
    </Popover>
  )
}

const FontSizeSelectPopover = (
  props: {
    size: string | undefined,
    onSelect: (v: string) => void
  }
) => {

  return (
    <Popover>
      <PopoverTrigger asChild>
        <Button
          variant="ghost"
          size="icon"
          className="w-3 h-3 text-gray-500 text-[11px]">
          {
            props.size ? (props.size.match(/\[(\d+)px\]/)?.[1] || "14") : "14"
          }
        </Button>
      </PopoverTrigger>
      <PopoverContent className="w-fit text-sm">
        <RadioGroup
          defaultValue={props.size ?? "text-[14px]"}
          onValueChange={(v) => { props.onSelect(v) }}
        >
          {
            [
              "text-[10px]",
              "text-[11px]",
              "text-[12px]",
              "text-[13px]",
              "text-[14px]",
              "text-[15px]",
              "text-[16px]",
              "text-[17px]",
              "text-[18px]",
              "text-[19px]",
              "text-[20px]",
            ].map(item => {
              return (
                <div key={item} className="flex items-center space-x-1">
                  <RadioGroupItem value={item} />
                  <p className="ml-2">{item}</p>
                </div>
              )
            })
          }
        </RadioGroup>
      </PopoverContent>
    </Popover>

  )
}

const SubtitleEditor = React.forwardRef<AutofillHandler | null, EditorComponentProps>(
  ({ srcJson, dstJson, handleChange, permission, setAutoFillInit }, ref) => {
    const reactPlayerRef = React.useRef<ReactPlayer>(null);
    const [progress, setProgress] = React.useState(0)
    const [captions, setCaptions] = React.useState({ src: "", dst: "" })
<<<<<<< HEAD
    const [ostIndexes, setOstIndexes] = React.useState<number[]>([])
=======
    const [focusedIndex, setFocusedIndex] = React.useState<number | null>(null)
    const [currentItemIndex, setCurrentItemIndex] = React.useState(0)
    const [currentAudioPlayPosition, setCurrentAudioPlayPostision] = React.useState(0)
    const [isSynthAudioPlaying, setIsSynthAudioPlaying] = React.useState(false)
    const [audioSynthParams, setAudioSynthParams] =
      React.useState<AudioSynthesisParamsType | undefined>({
        lang: "zh-CN",
        voice: "zh-CN-YunjianNeural",
        rate: "20%"
      })
    const audioRef = React.useRef(null);
    const singleAudioRef = React.useRef(null);

    React.useImperativeHandle(ref, () => {
      return { autofillHandler: handleAutoFill }
    }, [srcJson, dstJson])

    React.useEffect(() => {
      if (setAutoFillInit) setAutoFillInit(true)
    }, [])
>>>>>>> e69887b9

    const defaultValue: SubtitleType = {
      videoUrl: "",
      subtitle: [],
<<<<<<< HEAD
      ost: []
=======
      audio: []
>>>>>>> e69887b9
    }

    let srcObj = defaultValue
    let dstObj = defaultValue
    if (srcJson) srcObj = srcJson as SubtitleType
    if (dstJson) dstObj = dstJson as SubtitleType

    React.useImperativeHandle(ref, () => {
      return { autofillHandler: handleAutoFill }
    }, [srcJson, dstJson])

    React.useEffect(() => {
      if (setAutoFillInit) setAutoFillInit(true)
    }, [])

    const handleAutoFill = async (aiParams?: ProjectAiParamters, abortCtrl?: AbortSignal) => {
      const aip: ProjectAiParamters = aiParams ? aiParams : {
        character: "",
        background: "",
        syllabus: ""
      }

      return new Promise<void>(async (resolve, reject) => {
        let sentences: string[] = []
        let i = 0
        for (const s of srcObj.subtitle) {
          const dst = dstObj.subtitle[i]
          // skip the translated sentences
          sentences.push(s.text)
          const sentence = sentences.join(" ")
          if (regexToSegementSentence.test(sentence.trim())) {
            if (!dst || dst.text.length === 0) {
              await handleTranslate(aip, sentence, (output) => {
                const _i = i
                handleChange("dst", o => {
                  const d = clone(o ? (o as SubtitleType) : defaultValue)
                  const t = d.subtitle[_i]
                  if (t) t.text = `${t.text}${output}`
                  else d.subtitle[_i] = { ...s, text: output }
                  return d
                })
              }, abortCtrl).catch(err => { reject(err) })
            }
            sentences = []
          }
          i = i + 1
        }
        resolve()
      })
    }

<<<<<<< HEAD
    let sentences: string[] = []
    let gray = false
    let turnColor = false
    const osts: VideoOstType[] = []
    const dstObjOst = dstObj.ost
    if (dstObjOst) {
      ostIndexes.forEach(k => {
        const ost = dstObjOst[k]
        if (ost) {
          osts.push({
            index: k,
            text: ost.text,
            attr: ost.attr
          })
        }
      })
    }

    const handleOstDragged = (index: number, position: RelativePositionType) => {
      handleChange("dst", o => {
        const d = clone(o ? (o as SubtitleType) : defaultValue)
        const ost = d.ost
        if (ost) {
          const t = ost[index]
          if (t) {
            t.attr.position = position
            return d
          }
        }
        return d
      })
    }

    React.useEffect(() => {
      const index = srcObj.subtitle.findIndex(
        (item) =>
          (progress * 1000 >= item.from) &&
          (progress * 1000 <= item.to))
      if (index >= 0) {
        const srcItem = srcObj.subtitle[index]
        const dstItem = dstObj.subtitle[index]
        setCaptions({
          src: srcItem?.text ? srcItem.text : "",
          dst: dstItem?.text ? dstItem.text : ""
        })
      } else if (captions.src.length !== 0 || captions.dst.length !== 0) {
        setCaptions({ src: "", dst: "" })
      }

      if (dstObj && dstObj.ost) {
        const osts: number[] = []
        let i = 0
        dstObj.ost.forEach(
          (item) => {
            if ((progress * 1000 >= item.from) &&
              (progress * 1000 <= item.to)) {
              osts.push(i)
            }
            i++
          })
        setOstIndexes(osts)
      }
    }, [progress, srcObj, dstObj])

    return (
      <div className="pt-8 flex flex-col items-center lg:items-start lg:flex-row lg:space-x-2">
        <VideoPlayer
          className="mb-4 lg:order-last lg:mx-4"
          url={srcObj.videoUrl}
          ref={reactPlayerRef}
          caption={captions.dst}
          ost={osts}
          handleOstDragged={handleOstDragged}
          handleProgress={(p: number) => setProgress(p)}
        >
        </VideoPlayer>

        <Tabs defaultValue="subtitle">
          <TabsList className="grid w-full grid-cols-2">
            <TabsTrigger value="subtitle">Subtitle</TabsTrigger>
            <TabsTrigger value="ost">On Screen Text</TabsTrigger>
          </TabsList>
          <TabsContent value="subtitle">
            <ScrollArea className="h-[60vh] lg:h-[90vh]">
              <div className="flex space-x-2 p-2">
                <div className="flex flex-col">
                  {
                    srcObj.subtitle.map((item, index) => {
                      if (turnColor) {
                        gray = !gray
                        turnColor = false
                      }
                      sentences.push(item.text)
                      const sentence = sentences.join(" ")
                      if (regexToSegementSentence.test(sentence.trim())) {
                        turnColor = true
                        sentences = []
                      }

                      const dstItem = dstObj.subtitle[index] ? dstObj.subtitle[index] : {
                        ...item,
                        text: ""
                      }

                      return (
                        <div key={`src-${index}`} className={`flex p-2 space-x-1 ${gray ? "bg-gray-100 dark:bg-gray-900" : ""}`}>
                          <div className="flex flex-col text-slate-300">
                            <Label className="text-xs">{timeFormat(item.from)}</Label>
                            <Label className="text-xs">{timeFormat(item.to)}</Label>
                          </div>
                          <Textarea
                            disabled={!permission.srcWritable}
                            id={`src.items.${index}`}
                            value={item.text}
                            className="overflow-hidden w-72 resize-none"
                            onChange={(event) => {
                              const subtitles = [...srcObj.subtitle]
                              const subtitle = subtitles[index]
                              if (subtitle) {
                                subtitle.text = event.target.value
                                handleChange("src", { ...srcObj, subtitle: subtitles })
                              }
                            }}
                            onFocus={() => {
                              if (reactPlayerRef.current) {
                                const duration = reactPlayerRef.current.getDuration()
                                reactPlayerRef.current.seekTo(item.from / 1000 / duration, "fraction")
                              }
                            }}
                          />
                          <Textarea
                            disabled={!permission.dstWritable}
                            id={`dst.items.${index}`}
                            value={dstItem?.text}
                            className="overflow-hidden w-72 resize-none"
                            onChange={(event) => {
                              const subtitles = [...dstObj.subtitle]
                              const subtitle = subtitles[index]
                              if (subtitle) {
                                subtitle.text = event.target.value
                              } else {
                                subtitles[index] = {
                                  ...item,
                                  text: event.target.value
                                }
                              }
                              handleChange("dst", { ...dstObj, subtitle: subtitles })
                            }}
                            onFocus={() => {
                              if (reactPlayerRef.current) {
                                const duration = reactPlayerRef.current.getDuration()
                                reactPlayerRef.current.seekTo(item.from / 1000 / duration * 1.001, "fraction")
                              }
                            }}
                          />

                        </div>
                      )
                    })
                  }
                </div>
              </div>
            </ScrollArea>
          </TabsContent>

          <TabsContent value="ost">
            <ScrollArea className="h-[60vh] lg:h-[90vh]">
              <div className="flex flex-col space-y-2 pt-2 pr-1">
                {
                  dstObj.ost && dstObj.ost.map((ost, index) => {
                    return (
                      <div
                        key={`ost.${index}`}
                        className="flex"
                      >
                        <div className="flex flex-col space-y-2">
                          <Button
                            size="sm"
                            className="text-xs text-gray-300"
                            variant="ghost" onClick={() => {
                              handleChange("dst", o => {
                                const d = clone(o ? (o as SubtitleType) : defaultValue)
                                const ost = d.ost
                                if (ost) {
                                  const t = ost[index]
                                  if (t && reactPlayerRef.current) {
                                    t.from = reactPlayerRef.current.getCurrentTime() * 1000
                                    if (t.to - t.from < 100) t.to = t.from + 1000
                                    return d
                                  }
                                }
                                return d
                              })
                            }}>
                            {
                              tooltipWrapped(
                                <div className="flex space-x-1 items-center">
                                  <TimerReset className="h-3 w-3" />
                                  <p>{timeFormat(ost.from)}</p>
                                </div>
                                ,
                                <p>Use video position as the timestamp</p>
                              )
                            }
                          </Button>
                          <Button
                            size="sm"
                            className="text-xs text-gray-300"
                            variant="ghost" onClick={() => {
                              handleChange("dst", o => {
                                const d = clone(o ? (o as SubtitleType) : defaultValue)
                                const ost = d.ost
                                if (ost) {
                                  const t = ost[index]
                                  if (t && reactPlayerRef.current) {
                                    t.to = reactPlayerRef.current.getCurrentTime() * 1000
                                    if (t.to - t.from < 100) t.to = t.from + 1000
                                    return d
                                  }
                                }
                                return d
                              })
                            }}>
                            {
                              tooltipWrapped(
                                <div className="flex space-x-1 items-center">
                                  <TimerReset className="h-3 w-3" />
                                  <p>{timeFormat(ost.to)}</p>
                                </div>
                                ,
                                <p>Use video position as the timestamp</p>
                              )
                            }
                          </Button>
                        </div>
                        <div className="relative">
                          <Textarea
                            disabled={!permission.dstWritable}
                            value={ost.text}
                            className="overflow-hidden w-[500px] resize-none"
                            onChange={(v) => {
                              handleChange("dst", o => {
                                const d = clone(o ? (o as SubtitleType) : defaultValue)
                                const ost = d.ost
                                if (ost) {
                                  const t = ost[index]
                                  if (t) {
                                    t.text = v.currentTarget.value
                                    return d
                                  }
                                }
                                return d
                              })
                            }}
                            onFocus={() => {
                              if (reactPlayerRef.current) {
                                const duration = reactPlayerRef.current.getDuration()
                                reactPlayerRef.current.seekTo(ost.from / 1000 / duration * 1.001, "fraction")
                              }
                            }}
                          />
                          <div className="flex space-x-2 absolute bottom-2 right-3">
                            {
                              /\n{2,}/.test(ost.text) &&
                              tooltipWrapped(
                                <AlertTriangle className="h-3 w-3 text-red-400 mr-2" />,
                                <>
                                  <p>Do not use consecutive line breaks for text layout,</p>
                                  <p>create multiple On Screen Texts instead.</p>
                                </>
                              )
                            }
                            <ColorSelectPopover
                              onSelect={(v: string) => {
                                handleChange("dst", o => {
                                  const d = clone(o ? (o as SubtitleType) : defaultValue)
                                  const ost = d.ost
                                  if (ost) {
                                    const t = ost[index]
                                    if (t) {
                                      t.attr.color = v
                                      return d
                                    }
                                  }
                                  return d
                                })
                              }}
                              color={ost.attr.color}
                              opacity={ost.attr.opacity}
                            />

                            <FontSizeSelectPopover
                              size={ost.attr.size}
                              onSelect={(v) => {
                                handleChange("dst", o => {
                                  const d = clone(o ? (o as SubtitleType) : defaultValue)
                                  const ost = d.ost
                                  if (ost) {
                                    const t = ost[index]
                                    if (t) {
                                      t.attr.size = v
                                      return d
                                    }
                                  }
                                  return d
                                })
                              }} />

                            <DropdownMenu>
                              <DropdownMenuTrigger asChild>
                                <Button
                                  variant="ghost"
                                  size="icon"
                                  className={cn("w-3 h-3", "text-gray-500")}>
                                  <MoreHorizontal />
                                </Button>
                              </DropdownMenuTrigger>
                              <DropdownMenuContent>
                                <DropdownMenuItem
                                  className="flex space-x-2 text-sm"
                                  onSelect={() => {
                                    handleChange("dst", o => {
                                      const d = clone(o ? (o as SubtitleType) : defaultValue)
                                      const ost = d.ost
                                      if (ost) {
                                        const t = ost[index]
                                        if (t) {
                                          ost.splice(index, 0, clone(t))
                                          return d
                                        }
                                      }
                                      return d
                                    })
                                  }}
                                >
                                  <Copy className="h-3 w-3" /><p>Duplicate</p>
                                </DropdownMenuItem>

                                <DropdownMenuItem
                                  className="flex space-x-2 text-sm"
                                  onSelect={() => {
                                    handleChange("dst", o => {
                                      const d = clone(o ? (o as SubtitleType) : defaultValue)
                                      const ost = d.ost
                                      if (ost) {
                                        const t = ost[index]
                                        if (t) {
                                          ost.splice(index, 1)
                                          return d
                                        }
                                      }
                                      return d
                                    })
                                  }}
                                >
                                  <Trash className="h-3 w-3" /><p>Remove</p>
                                </DropdownMenuItem>
                              </DropdownMenuContent>
                            </DropdownMenu>
                          </div>
                        </div>
                      </div>
                    )
                  })
                }
                <Button
                  variant="outline"
                  className="w-[600px] flex text-gray-600"
                  onClick={() => {
                    handleChange("dst", o => {
                      const d = clone(o ? (o as SubtitleType) : defaultValue)
                      const osts = d.ost
                      if (reactPlayerRef.current) {
                        const from = reactPlayerRef.current.getCurrentTime() * 1000
                        const to = from + 1000
                        const o: OnScreenTextItem = {
                          from: from,
                          to: to,
                          text: "",
                          attr: {
                            position: { x_percent: 0.1, y_percent: 0.1 }
                          }
                        }
                        if (osts) {
                          osts.push(o)
                        } else {
                          d.ost = [o]
                        }
                      }
                      return d
                    })

                  }}>
                  <PlusCircle className="h-4 w-4 mr-1" />
                  New
                </Button>
              </div>
            </ScrollArea>
          </TabsContent>
        </Tabs>
=======
    const base64ToBlob = (base64: string | undefined) => {
      if (base64) {
        const parts = base64.split(';base64,');
        if (parts[0] && parts[1]) {
          const mimeType = parts[0].split(':')[1];
          const raw = window.atob(parts[1]);
          const rawLength = raw.length;
          const uInt8Array = new Uint8Array(rawLength);

          for (let i = 0; i < rawLength; ++i) {
            uInt8Array[i] = raw.charCodeAt(i);
          }
          return new Blob([uInt8Array], { type: mimeType });
        }
      }
      return undefined
    }

    const playAudio = async () => {
      if (audioRef.current) {
        const audioElement = audioRef.current as HTMLAudioElement

        const currentAudioData = audioData[currentItemIndex]
        const blob = base64ToBlob(currentAudioData?.audioData)
        if (blob) {
          const currentAudioUrl = URL.createObjectURL(blob)
          let pauseDuration = currentAudioData ? currentAudioData.from - currentAudioPlayPosition : 0
          if (pauseDuration < 0) pauseDuration = 0
          console.log("audio:",
            currentItemIndex,
            currentAudioPlayPosition,
            currentAudioData?.from,
            pauseDuration)

          await new Promise(resolve => setTimeout(resolve, pauseDuration));

          console.log("play audio")
          if (currentAudioUrl) {
            audioElement.src = currentAudioUrl
            await audioElement.play();
          }

          if (currentItemIndex < audioData.length) {
            setCurrentItemIndex(currentItemIndex + 1);
            setCurrentAudioPlayPostision(v => {
              if (currentAudioData)
                return v + currentAudioData.audioDuration + pauseDuration
              else
                return v + pauseDuration
            })
          } else {
            (audioRef.current as HTMLAudioElement).pause()
            setCurrentItemIndex(0)
            setCurrentAudioPlayPostision(0)
            setIsSynthAudioPlaying(false)
          }
        }
      }
    }

    const synthesizeAudio = async () => {
      if (dstObj && dstObj.subtitle) {
        const emptyAudioSynthesisData: AudioSynthesisType = {
          subtitleItemIds: [],
          from: 0,
          to: 0,
          text: "",
          textDuration: 0,
          audioData: "",
          audioDuration: 0,
          audioParams: audioSynthParams,
        }
        const result: AudioSynthesisType[] = []
        let srcSentences: string[] = []
        let dstSentences: string[] = []
        let subtitleItemIds: number[] = []
        let index = 0
        let data = emptyAudioSynthesisData

        srcObj.subtitle.forEach(item => {
          if (srcSentences.length === 0) {
            data.from = item.from
          }
          srcSentences.push(item.text)

          const dstItem = dstObj.subtitle[index]
          if (dstItem) {
            dstSentences.push(dstItem.text)
            subtitleItemIds.push(index)
          }

          if (regexToSegementSentence.test(srcSentences.join(" ").trim())) {
            data.text = dstSentences.join("")
            data.subtitleItemIds = [...subtitleItemIds]
            data.to = item.to
            data.textDuration = data.to - data.from
            srcSentences = []
            dstSentences = []
            subtitleItemIds = []
            result.push({ ...data })
            data = emptyAudioSynthesisData
          }
          index = index + 1
        })

        const origData = dstObj.audio
        for (const item of result) {
          const origItem = origData ?
            origData.find(i => i.from === item.from && i.to === item.to)
            : undefined

          if (origItem && origItem.text === item.text) {
            item.audioData = origItem.audioData
            item.audioDuration = origItem.audioDuration
          } else {
            const text = item.text
            if (text.length > 0) {
              const apiUrl = "/api/synthesis";
              try {
                const response = await fetch(apiUrl, {
                  method: "POST",
                  body: JSON.stringify({
                    phrase: text,
                    params: item.audioParams
                  })
                });
                if (!response.ok) {
                  throw new Error('Network response was not ok');
                }
                const durationStr = response.headers.get("Audio-Duration")
                item.audioDuration = Math.floor(parseFloat(durationStr ? durationStr : "0") * 1000)
                const audioBlob = await response.blob();
                item.audioData = await (new Promise((resolve, reject) => {
                  const reader = new FileReader();
                  reader.onloadend = function() {
                    resolve(reader.result as string);
                  }
                  reader.onerror = reject;
                  reader.readAsDataURL(audioBlob);
                }))
                console.log("audio synthesized: ", item)
              } catch (error) {
                console.error('Error fetching audio data:', error);
              }
            }
          }
        }

        handleChange("dst", dstObj => {
          return { ...(dstObj as SubtitleType), audio: result }
        })
      }
    };
    let sentences: string[] = []
    let gray = false
    let turnColor = false

    const audioData = dstObj.audio

    const getAudioDataByIndex = (index: number | null) => {
      if (audioData)
        return audioData.findIndex(item => {
          if (index !== null && item.subtitleItemIds.includes(index)) {
            return item
          }
        })
      else return -1
    }

    const isGoogdAudioState = (audioData: AudioSynthesisType | undefined) => {
      return (audioData &&
        audioData.textDuration > 0 &&
        audioData.audioDuration > 0 &&
        Math.abs(audioData.audioDuration - audioData.textDuration) <= 500)
    }

    const focusedAudioData = audioData ? audioData[getAudioDataByIndex(focusedIndex)] : undefined

    return (
      <div className="pt-8 flex flex-col items-center lg:items-start lg:flex-row lg:space-x-2">
        <div className="flex flex-col items-center space-y-2 mb-4 lg:order-last lg:mx-4">
          <VideoPlayer
            url={srcObj.videoUrl}
            ref={reactPlayerRef}
            muted={isSynthAudioPlaying}
            playing={isSynthAudioPlaying}
            handleProgress={(playedSeconds: number) => {
              const index = srcObj.subtitle.findIndex(
                (item) =>
                  (playedSeconds * 1000 >= item.from) &&
                  (playedSeconds * 1000 <= item.to))
              if (index >= 0) {
                const srcItem = srcObj.subtitle[index]
                const dstItem = dstObj.subtitle[index]
                setCaptions({
                  src: srcItem?.text ? srcItem.text : "<empty>",
                  dst: dstItem?.text ? dstItem.text : "<empty>"
                })
                setFocusedIndex(index)
              }
            }}
          >
          </VideoPlayer>
          <p className="text-lg w-[500px] text-center">{captions.dst}</p>
          <p className="text-sm w-[500px] text-center">{captions.src}</p>
          {
            <Button className="text-sm" variant="outline" onClick={async () => {
              if (!isSynthAudioPlaying) {
                if (reactPlayerRef.current) reactPlayerRef.current.seekTo(0)
                setIsSynthAudioPlaying(true);
                await playAudio();
              } else {
                setIsSynthAudioPlaying(false);
                setCurrentItemIndex(0)
                setCurrentAudioPlayPostision(0)
                if (audioRef.current) {
                  (audioRef.current as HTMLAudioElement).pause()
                }
              }
            }}>{!isSynthAudioPlaying ? "Play from beginning" : "Stop"}</Button>
          }
          <audio className="hidden" ref={audioRef} onEnded={playAudio} />
        </div>

        <ScrollArea className="h-[60vh] lg:h-[90vh]">
          <div className="flex space-x-2 p-2">
            <div className="flex flex-col">
              {
                srcObj.subtitle.map((item, index) => {
                  if (dstObj && dstObj.subtitle && dstObj.subtitle[index]) {
                    if (turnColor) {
                      gray = !gray
                      turnColor = false
                    }
                    sentences.push(item.text)
                    const sentence = sentences.join(" ")
                    if (regexToSegementSentence.test(sentence.trim())) {
                      turnColor = true
                      sentences = []
                    }

                    const dstItem = dstObj.subtitle[index] ? dstObj.subtitle[index] : {
                      ...item,
                      text: ""
                    }

                    const audioDataIndex = getAudioDataByIndex(index)
                    const auData = audioData ? audioData[audioDataIndex] : undefined
                    const goodState = isGoogdAudioState(auData)
                    const diffPercent =
                      auData && (auData.textDuration > 0) && (auData.audioDuration > 0) ?
                        Math.floor((auData.textDuration - auData.audioDuration) /
                          auData.audioDuration * 100)
                        : 0

                    return (
                      <div
                        key={`src-${index}`}
                        className={`flex p-2 space-x-1 ${focusedIndex === index ? "border-red-100 border-2 rounded" : ""} ${gray ? "bg-gray-100 dark:bg-gray-900" : ""}`}>
                        <div className="flex flex-col justify-between items-end pr-1">
                          <div className="flex flex-col space-y-1 items-end">
                            <p className="text-xs text-slate-300">{audioDataIndex})</p>
                            <Label className="text-xs text-slate-300">{timeFormat(item.from)}</Label>
                            <Label className="text-xs text-slate-300">{timeFormat(item.to)}</Label>
                          </div>
                          {
                            auData && auData.audioDuration > 0 &&
                            <div className="flex space-x-1 items-center">
                              {
                                (focusedIndex === index && focusedAudioData && focusedAudioData.audioData.length > 0) &&
                                <>
                                  <audio ref={singleAudioRef} className="hidden" key={focusedAudioData.from} controls>
                                    <source src={focusedAudioData.audioData} type="audio/mpeg" />
                                  </audio>
                                  <PlayCircle onClick={async () => {
                                    if (singleAudioRef.current) {
                                      const ref = singleAudioRef.current as HTMLAudioElement
                                      await ref.play()
                                    }
                                  }} className="cursor-pointer h-3 w-3 text-slate-500" />
                                </>
                              }
                              {
                                !goodState && turnColor &&
                                <p className="text-xs text-red-500">
                                  {diffPercent > 0 ? `+${diffPercent}%` : `${diffPercent}%`}
                                </p>
                              }
                            </div>
                          }
                        </div>
                        <Textarea
                          disabled={!permission.srcWritable}
                          id={`src.items.${index}`}
                          value={item.text}
                          className="overflow-hidden w-72"
                          onChange={(event) => {
                            const subtitles = [...srcObj.subtitle]
                            const subtitle = subtitles[index]
                            if (subtitle) {
                              subtitle.text = event.target.value
                              handleChange("src", { ...srcObj, subtitle: subtitles })
                            }
                          }}
                          onFocus={() => {
                            if (reactPlayerRef.current) {
                              const duration = reactPlayerRef.current.getDuration()
                              reactPlayerRef.current.seekTo(item.from / 1000 / duration, "fraction")
                              setFocusedIndex(index)
                            }
                          }}
                        />
                        <Textarea
                          disabled={!permission.dstWritable}
                          id={`dst.items.${index}`}
                          value={dstItem?.text}
                          className="overflow-hidden w-72"
                          onBlur={async () => {
                            await synthesizeAudio()
                          }}
                          onChange={(event) => {
                            const subtitles = [...dstObj.subtitle]
                            const subtitle = subtitles[index]
                            if (subtitle) {
                              subtitle.text = event.target.value
                            } else {
                              subtitles[index] = {
                                ...item,
                                text: event.target.value
                              }
                            }
                            handleChange("dst", { ...dstObj, subtitle: subtitles })
                          }}
                          onFocus={() => {
                            if (reactPlayerRef.current) {
                              const duration = reactPlayerRef.current.getDuration()
                              reactPlayerRef.current.seekTo(item.from / 1000 / duration * 1.001, "fraction")
                              setFocusedIndex(index)
                            }
                          }}
                        />
                      </div>
                    )
                  }
                })
              }
            </div>
          </div>
        </ScrollArea>
>>>>>>> e69887b9
      </div >
    )
  })


SubtitleEditor.displayName = "SubtitleEditor"

const SubtitleEditorPage: NextPageWithLayout = () => {
  const router = useRouter()
  const docId = router.query.docId as string

  return (
    <DocumentEditor
      docId={docId} >
      {(srcJson, dstJson,
        handleChange,
        childrenRef,
        permission,
        _,
        setAutoFillInit) => {
        return <SubtitleEditor
          srcJson={srcJson}
          dstJson={dstJson}
          handleChange={handleChange}
          permission={permission}
          ref={childrenRef}
          setAutoFillInit={setAutoFillInit}
        />
      }}
    </DocumentEditor >
  )
}

SubtitleEditorPage.getTitle = () => "Document editor - Transvid.io"

export default SubtitleEditorPage<|MERGE_RESOLUTION|>--- conflicted
+++ resolved
@@ -32,16 +32,14 @@
 import type { VideoOstType } from "~/components/ui/video-player"
 import { Label } from "~/components/ui/label"
 import { Textarea } from "~/components/ui/textarea"
-<<<<<<< HEAD
-import type { SubtitleType, ProjectAiParamters, RelativePositionType, OnScreenTextItem } from "~/types"
-=======
 import type {
   SubtitleType,
   ProjectAiParamters,
   AudioSynthesisType,
-  AudioSynthesisParamsType
+  AudioSynthesisParamsType,
+  RelativePositionType,
+  OnScreenTextItem
 } from "~/types"
->>>>>>> e69887b9
 import { ScrollArea } from "~/components/ui/scroll-area"
 
 import { cn, timeFormat } from "~/utils/helper"
@@ -51,14 +49,22 @@
 import type { AutofillHandler, EditorComponentProps } from "~/components/doc-editor";
 import { DocumentEditor, handleTranslate, } from "~/components/doc-editor";
 import { Button } from "~/components/ui/button"
-<<<<<<< HEAD
 import {
   Tabs,
   TabsContent,
   TabsList,
   TabsTrigger,
 } from "~/components/ui/tabs"
-import { AlertTriangle, Copy, MoreHorizontal, PlusCircle, TimerReset, Trash } from "lucide-react"
+import {
+  AlertTriangle,
+  Copy,
+  MoreHorizontal,
+  PlusCircle,
+  TimerReset,
+  Trash,
+  PlayCircle,
+} from "lucide-react"
+
 import {
   DropdownMenu,
   DropdownMenuContent,
@@ -75,9 +81,6 @@
 import { Icons } from "~/components/ui/icons"
 import { RadioGroup, RadioGroupItem } from "~/components/ui/radio-group"
 import { tooltipWrapped } from "~/components/ui/tooltip"
-=======
-import { PlayCircle } from "lucide-react"
->>>>>>> e69887b9
 
 const regexToSegementSentence = /[.!?)'"“”]+$/
 
@@ -188,9 +191,7 @@
     const reactPlayerRef = React.useRef<ReactPlayer>(null);
     const [progress, setProgress] = React.useState(0)
     const [captions, setCaptions] = React.useState({ src: "", dst: "" })
-<<<<<<< HEAD
     const [ostIndexes, setOstIndexes] = React.useState<number[]>([])
-=======
     const [focusedIndex, setFocusedIndex] = React.useState<number | null>(null)
     const [currentItemIndex, setCurrentItemIndex] = React.useState(0)
     const [currentAudioPlayPosition, setCurrentAudioPlayPostision] = React.useState(0)
@@ -204,23 +205,11 @@
     const audioRef = React.useRef(null);
     const singleAudioRef = React.useRef(null);
 
-    React.useImperativeHandle(ref, () => {
-      return { autofillHandler: handleAutoFill }
-    }, [srcJson, dstJson])
-
-    React.useEffect(() => {
-      if (setAutoFillInit) setAutoFillInit(true)
-    }, [])
->>>>>>> e69887b9
-
     const defaultValue: SubtitleType = {
       videoUrl: "",
       subtitle: [],
-<<<<<<< HEAD
-      ost: []
-=======
-      audio: []
->>>>>>> e69887b9
+      audio: [],
+      ost: [],
     }
 
     let srcObj = defaultValue
@@ -272,7 +261,180 @@
       })
     }
 
-<<<<<<< HEAD
+    const base64ToBlob = (base64: string | undefined) => {
+      if (base64) {
+        const parts = base64.split(';base64,');
+        if (parts[0] && parts[1]) {
+          const mimeType = parts[0].split(':')[1];
+          const raw = window.atob(parts[1]);
+          const rawLength = raw.length;
+          const uInt8Array = new Uint8Array(rawLength);
+
+          for (let i = 0; i < rawLength; ++i) {
+            uInt8Array[i] = raw.charCodeAt(i);
+          }
+          return new Blob([uInt8Array], { type: mimeType });
+        }
+      }
+      return undefined
+    }
+
+    const playAudio = async () => {
+      if (audioRef.current) {
+        const audioElement = audioRef.current as HTMLAudioElement
+
+        const currentAudioData = audioData[currentItemIndex]
+        const blob = base64ToBlob(currentAudioData?.audioData)
+        if (blob) {
+          const currentAudioUrl = URL.createObjectURL(blob)
+          let pauseDuration = currentAudioData ? currentAudioData.from - currentAudioPlayPosition : 0
+          if (pauseDuration < 0) pauseDuration = 0
+          console.log("audio:",
+            currentItemIndex,
+            currentAudioPlayPosition,
+            currentAudioData?.from,
+            pauseDuration)
+
+          await new Promise(resolve => setTimeout(resolve, pauseDuration));
+
+          console.log("play audio")
+          if (currentAudioUrl) {
+            audioElement.src = currentAudioUrl
+            await audioElement.play();
+          }
+
+          if (currentItemIndex < audioData.length) {
+            setCurrentItemIndex(currentItemIndex + 1);
+            setCurrentAudioPlayPostision(v => {
+              if (currentAudioData)
+                return v + currentAudioData.audioDuration + pauseDuration
+              else
+                return v + pauseDuration
+            })
+          } else {
+            (audioRef.current as HTMLAudioElement).pause()
+            setCurrentItemIndex(0)
+            setCurrentAudioPlayPostision(0)
+            setIsSynthAudioPlaying(false)
+          }
+        }
+      }
+    }
+
+    const synthesizeAudio = async () => {
+      if (dstObj && dstObj.subtitle) {
+        const emptyAudioSynthesisData: AudioSynthesisType = {
+          subtitleItemIds: [],
+          from: 0,
+          to: 0,
+          text: "",
+          textDuration: 0,
+          audioData: "",
+          audioDuration: 0,
+          audioParams: audioSynthParams,
+        }
+        const result: AudioSynthesisType[] = []
+        let srcSentences: string[] = []
+        let dstSentences: string[] = []
+        let subtitleItemIds: number[] = []
+        let index = 0
+        let data = emptyAudioSynthesisData
+
+        srcObj.subtitle.forEach(item => {
+          if (srcSentences.length === 0) {
+            data.from = item.from
+          }
+          srcSentences.push(item.text)
+
+          const dstItem = dstObj.subtitle[index]
+          if (dstItem) {
+            dstSentences.push(dstItem.text)
+            subtitleItemIds.push(index)
+          }
+
+          if (regexToSegementSentence.test(srcSentences.join(" ").trim())) {
+            data.text = dstSentences.join("")
+            data.subtitleItemIds = [...subtitleItemIds]
+            data.to = item.to
+            data.textDuration = data.to - data.from
+            srcSentences = []
+            dstSentences = []
+            subtitleItemIds = []
+            result.push({ ...data })
+            data = emptyAudioSynthesisData
+          }
+          index = index + 1
+        })
+
+        const origData = dstObj.audio
+        for (const item of result) {
+          const origItem = origData ?
+            origData.find(i => i.from === item.from && i.to === item.to)
+            : undefined
+
+          if (origItem && origItem.text === item.text) {
+            item.audioData = origItem.audioData
+            item.audioDuration = origItem.audioDuration
+          } else {
+            const text = item.text
+            if (text.length > 0) {
+              const apiUrl = "/api/synthesis";
+              try {
+                const response = await fetch(apiUrl, {
+                  method: "POST",
+                  body: JSON.stringify({
+                    phrase: text,
+                    params: item.audioParams
+                  })
+                });
+                if (!response.ok) {
+                  throw new Error('Network response was not ok');
+                }
+                const durationStr = response.headers.get("Audio-Duration")
+                item.audioDuration = Math.floor(parseFloat(durationStr ? durationStr : "0") * 1000)
+                const audioBlob = await response.blob();
+                item.audioData = await (new Promise((resolve, reject) => {
+                  const reader = new FileReader();
+                  reader.onloadend = function() {
+                    resolve(reader.result as string);
+                  }
+                  reader.onerror = reject;
+                  reader.readAsDataURL(audioBlob);
+                }))
+                console.log("audio synthesized: ", item)
+              } catch (error) {
+                console.error('Error fetching audio data:', error);
+              }
+            }
+          }
+        }
+
+        handleChange("dst", dstObj => {
+          return { ...(dstObj as SubtitleType), audio: result }
+        })
+      }
+    };
+    const audioData = dstObj.audio
+
+    const getAudioDataByIndex = (index: number | null) => {
+      if (audioData)
+        return audioData.findIndex(item => {
+          if (index !== null && item.subtitleItemIds.includes(index)) {
+            return item
+          }
+        })
+      else return -1
+    }
+
+    const isGoogdAudioState = (audioData: AudioSynthesisType | undefined) => {
+      return (audioData &&
+        audioData.textDuration > 0 &&
+        audioData.audioDuration > 0 &&
+        Math.abs(audioData.audioDuration - audioData.textDuration) <= 500)
+    }
+
+    const focusedAudioData = audioData ? audioData[getAudioDataByIndex(focusedIndex)] : undefined
+
     let sentences: string[] = []
     let gray = false
     let turnColor = false
@@ -339,16 +501,38 @@
 
     return (
       <div className="pt-8 flex flex-col items-center lg:items-start lg:flex-row lg:space-x-2">
-        <VideoPlayer
-          className="mb-4 lg:order-last lg:mx-4"
-          url={srcObj.videoUrl}
-          ref={reactPlayerRef}
-          caption={captions.dst}
-          ost={osts}
-          handleOstDragged={handleOstDragged}
-          handleProgress={(p: number) => setProgress(p)}
-        >
-        </VideoPlayer>
+        <div className="flex flex-col mb-4 lg:order-last lg:mx-4 items-center justify-center space-y-2">
+          <VideoPlayer
+            url={srcObj.videoUrl}
+            ref={reactPlayerRef}
+            caption={captions.dst}
+            muted={isSynthAudioPlaying}
+            ost={osts}
+            handleOstDragged={handleOstDragged}
+            handleProgress={(p: number) => setProgress(p)}
+          >
+          </VideoPlayer>
+          {
+            <Button className="text-sm" variant="outline" onClick={async () => {
+              if (!isSynthAudioPlaying) {
+                if (reactPlayerRef.current) {
+                  reactPlayerRef.current.seekTo(0)
+                  reactPlayerRef.current.setState({ playing: true })
+                }
+                setIsSynthAudioPlaying(true);
+                await playAudio();
+              } else {
+                setIsSynthAudioPlaying(false);
+                setCurrentItemIndex(0)
+                setCurrentAudioPlayPostision(0)
+                if (audioRef.current) {
+                  (audioRef.current as HTMLAudioElement).pause()
+                }
+              }
+            }}>{!isSynthAudioPlaying ? "Play from beginning" : "Stop"}</Button>
+          }
+          <audio className="hidden" ref={audioRef} onEnded={playAudio} />
+        </div>
 
         <Tabs defaultValue="subtitle">
           <TabsList className="grid w-full grid-cols-2">
@@ -361,76 +545,121 @@
                 <div className="flex flex-col">
                   {
                     srcObj.subtitle.map((item, index) => {
-                      if (turnColor) {
-                        gray = !gray
-                        turnColor = false
+                      if (dstObj && dstObj.subtitle && dstObj.subtitle[index]) {
+                        if (turnColor) {
+                          gray = !gray
+                          turnColor = false
+                        }
+                        sentences.push(item.text)
+                        const sentence = sentences.join(" ")
+                        if (regexToSegementSentence.test(sentence.trim())) {
+                          turnColor = true
+                          sentences = []
+                        }
+
+                        const dstItem = dstObj.subtitle[index] ? dstObj.subtitle[index] : {
+                          ...item,
+                          text: ""
+                        }
+
+                        const audioDataIndex = getAudioDataByIndex(index)
+                        const auData = audioData ? audioData[audioDataIndex] : undefined
+                        const goodState = isGoogdAudioState(auData)
+                        const diffPercent =
+                          auData && (auData.textDuration > 0) && (auData.audioDuration > 0) ?
+                            Math.floor((auData.textDuration - auData.audioDuration) /
+                              auData.audioDuration * 100)
+                            : 0
+
+                        return (
+                          <div
+                            key={`src-${index}`}
+                            className={`flex p-2 space-x-1 ${focusedIndex === index ? "border-red-100 border-2 rounded" : ""} ${gray ? "bg-gray-100 dark:bg-gray-900" : ""}`}>
+                            <div className="flex flex-col justify-between items-end pr-1">
+                              <div className="flex flex-col space-y-1 items-end">
+                                <p className="text-xs text-slate-300">{audioDataIndex})</p>
+                                <Label className="text-xs text-slate-300">{timeFormat(item.from)}</Label>
+                                <Label className="text-xs text-slate-300">{timeFormat(item.to)}</Label>
+                              </div>
+                              {
+                                auData && auData.audioDuration > 0 &&
+                                <div className="flex space-x-1 items-center">
+                                  {
+                                    (focusedIndex === index && focusedAudioData && focusedAudioData.audioData.length > 0) &&
+                                    <>
+                                      <audio ref={singleAudioRef} className="hidden" key={focusedAudioData.from} controls>
+                                        <source src={focusedAudioData.audioData} type="audio/mpeg" />
+                                      </audio>
+                                      <PlayCircle onClick={async () => {
+                                        if (singleAudioRef.current) {
+                                          const ref = singleAudioRef.current as HTMLAudioElement
+                                          await ref.play()
+                                        }
+                                      }} className="cursor-pointer h-3 w-3 text-slate-500" />
+                                    </>
+                                  }
+                                  {
+                                    !goodState && turnColor &&
+                                    <p className="text-xs text-red-500">
+                                      {diffPercent > 0 ? `+${diffPercent}%` : `${diffPercent}%`}
+                                    </p>
+                                  }
+                                </div>
+                              }
+                            </div>
+                            <Textarea
+                              disabled={!permission.srcWritable}
+                              id={`src.items.${index}`}
+                              value={item.text}
+                              className="overflow-hidden w-72"
+                              onChange={(event) => {
+                                const subtitles = [...srcObj.subtitle]
+                                const subtitle = subtitles[index]
+                                if (subtitle) {
+                                  subtitle.text = event.target.value
+                                  handleChange("src", { ...srcObj, subtitle: subtitles })
+                                }
+                              }}
+                              onFocus={() => {
+                                if (reactPlayerRef.current) {
+                                  const duration = reactPlayerRef.current.getDuration()
+                                  reactPlayerRef.current.seekTo(item.from / 1000 / duration, "fraction")
+                                  setFocusedIndex(index)
+                                }
+                              }}
+                            />
+                            <Textarea
+                              disabled={!permission.dstWritable}
+                              id={`dst.items.${index}`}
+                              value={dstItem?.text}
+                              className="overflow-hidden w-72"
+                              onBlur={async () => {
+                                await synthesizeAudio()
+                              }}
+                              onChange={(event) => {
+                                const subtitles = [...dstObj.subtitle]
+                                const subtitle = subtitles[index]
+                                if (subtitle) {
+                                  subtitle.text = event.target.value
+                                } else {
+                                  subtitles[index] = {
+                                    ...item,
+                                    text: event.target.value
+                                  }
+                                }
+                                handleChange("dst", { ...dstObj, subtitle: subtitles })
+                              }}
+                              onFocus={() => {
+                                if (reactPlayerRef.current) {
+                                  const duration = reactPlayerRef.current.getDuration()
+                                  reactPlayerRef.current.seekTo(item.from / 1000 / duration * 1.001, "fraction")
+                                  setFocusedIndex(index)
+                                }
+                              }}
+                            />
+                          </div>
+                        )
                       }
-                      sentences.push(item.text)
-                      const sentence = sentences.join(" ")
-                      if (regexToSegementSentence.test(sentence.trim())) {
-                        turnColor = true
-                        sentences = []
-                      }
-
-                      const dstItem = dstObj.subtitle[index] ? dstObj.subtitle[index] : {
-                        ...item,
-                        text: ""
-                      }
-
-                      return (
-                        <div key={`src-${index}`} className={`flex p-2 space-x-1 ${gray ? "bg-gray-100 dark:bg-gray-900" : ""}`}>
-                          <div className="flex flex-col text-slate-300">
-                            <Label className="text-xs">{timeFormat(item.from)}</Label>
-                            <Label className="text-xs">{timeFormat(item.to)}</Label>
-                          </div>
-                          <Textarea
-                            disabled={!permission.srcWritable}
-                            id={`src.items.${index}`}
-                            value={item.text}
-                            className="overflow-hidden w-72 resize-none"
-                            onChange={(event) => {
-                              const subtitles = [...srcObj.subtitle]
-                              const subtitle = subtitles[index]
-                              if (subtitle) {
-                                subtitle.text = event.target.value
-                                handleChange("src", { ...srcObj, subtitle: subtitles })
-                              }
-                            }}
-                            onFocus={() => {
-                              if (reactPlayerRef.current) {
-                                const duration = reactPlayerRef.current.getDuration()
-                                reactPlayerRef.current.seekTo(item.from / 1000 / duration, "fraction")
-                              }
-                            }}
-                          />
-                          <Textarea
-                            disabled={!permission.dstWritable}
-                            id={`dst.items.${index}`}
-                            value={dstItem?.text}
-                            className="overflow-hidden w-72 resize-none"
-                            onChange={(event) => {
-                              const subtitles = [...dstObj.subtitle]
-                              const subtitle = subtitles[index]
-                              if (subtitle) {
-                                subtitle.text = event.target.value
-                              } else {
-                                subtitles[index] = {
-                                  ...item,
-                                  text: event.target.value
-                                }
-                              }
-                              handleChange("dst", { ...dstObj, subtitle: subtitles })
-                            }}
-                            onFocus={() => {
-                              if (reactPlayerRef.current) {
-                                const duration = reactPlayerRef.current.getDuration()
-                                reactPlayerRef.current.seekTo(item.from / 1000 / duration * 1.001, "fraction")
-                              }
-                            }}
-                          />
-
-                        </div>
-                      )
                     })
                   }
                 </div>
@@ -673,357 +902,6 @@
             </ScrollArea>
           </TabsContent>
         </Tabs>
-=======
-    const base64ToBlob = (base64: string | undefined) => {
-      if (base64) {
-        const parts = base64.split(';base64,');
-        if (parts[0] && parts[1]) {
-          const mimeType = parts[0].split(':')[1];
-          const raw = window.atob(parts[1]);
-          const rawLength = raw.length;
-          const uInt8Array = new Uint8Array(rawLength);
-
-          for (let i = 0; i < rawLength; ++i) {
-            uInt8Array[i] = raw.charCodeAt(i);
-          }
-          return new Blob([uInt8Array], { type: mimeType });
-        }
-      }
-      return undefined
-    }
-
-    const playAudio = async () => {
-      if (audioRef.current) {
-        const audioElement = audioRef.current as HTMLAudioElement
-
-        const currentAudioData = audioData[currentItemIndex]
-        const blob = base64ToBlob(currentAudioData?.audioData)
-        if (blob) {
-          const currentAudioUrl = URL.createObjectURL(blob)
-          let pauseDuration = currentAudioData ? currentAudioData.from - currentAudioPlayPosition : 0
-          if (pauseDuration < 0) pauseDuration = 0
-          console.log("audio:",
-            currentItemIndex,
-            currentAudioPlayPosition,
-            currentAudioData?.from,
-            pauseDuration)
-
-          await new Promise(resolve => setTimeout(resolve, pauseDuration));
-
-          console.log("play audio")
-          if (currentAudioUrl) {
-            audioElement.src = currentAudioUrl
-            await audioElement.play();
-          }
-
-          if (currentItemIndex < audioData.length) {
-            setCurrentItemIndex(currentItemIndex + 1);
-            setCurrentAudioPlayPostision(v => {
-              if (currentAudioData)
-                return v + currentAudioData.audioDuration + pauseDuration
-              else
-                return v + pauseDuration
-            })
-          } else {
-            (audioRef.current as HTMLAudioElement).pause()
-            setCurrentItemIndex(0)
-            setCurrentAudioPlayPostision(0)
-            setIsSynthAudioPlaying(false)
-          }
-        }
-      }
-    }
-
-    const synthesizeAudio = async () => {
-      if (dstObj && dstObj.subtitle) {
-        const emptyAudioSynthesisData: AudioSynthesisType = {
-          subtitleItemIds: [],
-          from: 0,
-          to: 0,
-          text: "",
-          textDuration: 0,
-          audioData: "",
-          audioDuration: 0,
-          audioParams: audioSynthParams,
-        }
-        const result: AudioSynthesisType[] = []
-        let srcSentences: string[] = []
-        let dstSentences: string[] = []
-        let subtitleItemIds: number[] = []
-        let index = 0
-        let data = emptyAudioSynthesisData
-
-        srcObj.subtitle.forEach(item => {
-          if (srcSentences.length === 0) {
-            data.from = item.from
-          }
-          srcSentences.push(item.text)
-
-          const dstItem = dstObj.subtitle[index]
-          if (dstItem) {
-            dstSentences.push(dstItem.text)
-            subtitleItemIds.push(index)
-          }
-
-          if (regexToSegementSentence.test(srcSentences.join(" ").trim())) {
-            data.text = dstSentences.join("")
-            data.subtitleItemIds = [...subtitleItemIds]
-            data.to = item.to
-            data.textDuration = data.to - data.from
-            srcSentences = []
-            dstSentences = []
-            subtitleItemIds = []
-            result.push({ ...data })
-            data = emptyAudioSynthesisData
-          }
-          index = index + 1
-        })
-
-        const origData = dstObj.audio
-        for (const item of result) {
-          const origItem = origData ?
-            origData.find(i => i.from === item.from && i.to === item.to)
-            : undefined
-
-          if (origItem && origItem.text === item.text) {
-            item.audioData = origItem.audioData
-            item.audioDuration = origItem.audioDuration
-          } else {
-            const text = item.text
-            if (text.length > 0) {
-              const apiUrl = "/api/synthesis";
-              try {
-                const response = await fetch(apiUrl, {
-                  method: "POST",
-                  body: JSON.stringify({
-                    phrase: text,
-                    params: item.audioParams
-                  })
-                });
-                if (!response.ok) {
-                  throw new Error('Network response was not ok');
-                }
-                const durationStr = response.headers.get("Audio-Duration")
-                item.audioDuration = Math.floor(parseFloat(durationStr ? durationStr : "0") * 1000)
-                const audioBlob = await response.blob();
-                item.audioData = await (new Promise((resolve, reject) => {
-                  const reader = new FileReader();
-                  reader.onloadend = function() {
-                    resolve(reader.result as string);
-                  }
-                  reader.onerror = reject;
-                  reader.readAsDataURL(audioBlob);
-                }))
-                console.log("audio synthesized: ", item)
-              } catch (error) {
-                console.error('Error fetching audio data:', error);
-              }
-            }
-          }
-        }
-
-        handleChange("dst", dstObj => {
-          return { ...(dstObj as SubtitleType), audio: result }
-        })
-      }
-    };
-    let sentences: string[] = []
-    let gray = false
-    let turnColor = false
-
-    const audioData = dstObj.audio
-
-    const getAudioDataByIndex = (index: number | null) => {
-      if (audioData)
-        return audioData.findIndex(item => {
-          if (index !== null && item.subtitleItemIds.includes(index)) {
-            return item
-          }
-        })
-      else return -1
-    }
-
-    const isGoogdAudioState = (audioData: AudioSynthesisType | undefined) => {
-      return (audioData &&
-        audioData.textDuration > 0 &&
-        audioData.audioDuration > 0 &&
-        Math.abs(audioData.audioDuration - audioData.textDuration) <= 500)
-    }
-
-    const focusedAudioData = audioData ? audioData[getAudioDataByIndex(focusedIndex)] : undefined
-
-    return (
-      <div className="pt-8 flex flex-col items-center lg:items-start lg:flex-row lg:space-x-2">
-        <div className="flex flex-col items-center space-y-2 mb-4 lg:order-last lg:mx-4">
-          <VideoPlayer
-            url={srcObj.videoUrl}
-            ref={reactPlayerRef}
-            muted={isSynthAudioPlaying}
-            playing={isSynthAudioPlaying}
-            handleProgress={(playedSeconds: number) => {
-              const index = srcObj.subtitle.findIndex(
-                (item) =>
-                  (playedSeconds * 1000 >= item.from) &&
-                  (playedSeconds * 1000 <= item.to))
-              if (index >= 0) {
-                const srcItem = srcObj.subtitle[index]
-                const dstItem = dstObj.subtitle[index]
-                setCaptions({
-                  src: srcItem?.text ? srcItem.text : "<empty>",
-                  dst: dstItem?.text ? dstItem.text : "<empty>"
-                })
-                setFocusedIndex(index)
-              }
-            }}
-          >
-          </VideoPlayer>
-          <p className="text-lg w-[500px] text-center">{captions.dst}</p>
-          <p className="text-sm w-[500px] text-center">{captions.src}</p>
-          {
-            <Button className="text-sm" variant="outline" onClick={async () => {
-              if (!isSynthAudioPlaying) {
-                if (reactPlayerRef.current) reactPlayerRef.current.seekTo(0)
-                setIsSynthAudioPlaying(true);
-                await playAudio();
-              } else {
-                setIsSynthAudioPlaying(false);
-                setCurrentItemIndex(0)
-                setCurrentAudioPlayPostision(0)
-                if (audioRef.current) {
-                  (audioRef.current as HTMLAudioElement).pause()
-                }
-              }
-            }}>{!isSynthAudioPlaying ? "Play from beginning" : "Stop"}</Button>
-          }
-          <audio className="hidden" ref={audioRef} onEnded={playAudio} />
-        </div>
-
-        <ScrollArea className="h-[60vh] lg:h-[90vh]">
-          <div className="flex space-x-2 p-2">
-            <div className="flex flex-col">
-              {
-                srcObj.subtitle.map((item, index) => {
-                  if (dstObj && dstObj.subtitle && dstObj.subtitle[index]) {
-                    if (turnColor) {
-                      gray = !gray
-                      turnColor = false
-                    }
-                    sentences.push(item.text)
-                    const sentence = sentences.join(" ")
-                    if (regexToSegementSentence.test(sentence.trim())) {
-                      turnColor = true
-                      sentences = []
-                    }
-
-                    const dstItem = dstObj.subtitle[index] ? dstObj.subtitle[index] : {
-                      ...item,
-                      text: ""
-                    }
-
-                    const audioDataIndex = getAudioDataByIndex(index)
-                    const auData = audioData ? audioData[audioDataIndex] : undefined
-                    const goodState = isGoogdAudioState(auData)
-                    const diffPercent =
-                      auData && (auData.textDuration > 0) && (auData.audioDuration > 0) ?
-                        Math.floor((auData.textDuration - auData.audioDuration) /
-                          auData.audioDuration * 100)
-                        : 0
-
-                    return (
-                      <div
-                        key={`src-${index}`}
-                        className={`flex p-2 space-x-1 ${focusedIndex === index ? "border-red-100 border-2 rounded" : ""} ${gray ? "bg-gray-100 dark:bg-gray-900" : ""}`}>
-                        <div className="flex flex-col justify-between items-end pr-1">
-                          <div className="flex flex-col space-y-1 items-end">
-                            <p className="text-xs text-slate-300">{audioDataIndex})</p>
-                            <Label className="text-xs text-slate-300">{timeFormat(item.from)}</Label>
-                            <Label className="text-xs text-slate-300">{timeFormat(item.to)}</Label>
-                          </div>
-                          {
-                            auData && auData.audioDuration > 0 &&
-                            <div className="flex space-x-1 items-center">
-                              {
-                                (focusedIndex === index && focusedAudioData && focusedAudioData.audioData.length > 0) &&
-                                <>
-                                  <audio ref={singleAudioRef} className="hidden" key={focusedAudioData.from} controls>
-                                    <source src={focusedAudioData.audioData} type="audio/mpeg" />
-                                  </audio>
-                                  <PlayCircle onClick={async () => {
-                                    if (singleAudioRef.current) {
-                                      const ref = singleAudioRef.current as HTMLAudioElement
-                                      await ref.play()
-                                    }
-                                  }} className="cursor-pointer h-3 w-3 text-slate-500" />
-                                </>
-                              }
-                              {
-                                !goodState && turnColor &&
-                                <p className="text-xs text-red-500">
-                                  {diffPercent > 0 ? `+${diffPercent}%` : `${diffPercent}%`}
-                                </p>
-                              }
-                            </div>
-                          }
-                        </div>
-                        <Textarea
-                          disabled={!permission.srcWritable}
-                          id={`src.items.${index}`}
-                          value={item.text}
-                          className="overflow-hidden w-72"
-                          onChange={(event) => {
-                            const subtitles = [...srcObj.subtitle]
-                            const subtitle = subtitles[index]
-                            if (subtitle) {
-                              subtitle.text = event.target.value
-                              handleChange("src", { ...srcObj, subtitle: subtitles })
-                            }
-                          }}
-                          onFocus={() => {
-                            if (reactPlayerRef.current) {
-                              const duration = reactPlayerRef.current.getDuration()
-                              reactPlayerRef.current.seekTo(item.from / 1000 / duration, "fraction")
-                              setFocusedIndex(index)
-                            }
-                          }}
-                        />
-                        <Textarea
-                          disabled={!permission.dstWritable}
-                          id={`dst.items.${index}`}
-                          value={dstItem?.text}
-                          className="overflow-hidden w-72"
-                          onBlur={async () => {
-                            await synthesizeAudio()
-                          }}
-                          onChange={(event) => {
-                            const subtitles = [...dstObj.subtitle]
-                            const subtitle = subtitles[index]
-                            if (subtitle) {
-                              subtitle.text = event.target.value
-                            } else {
-                              subtitles[index] = {
-                                ...item,
-                                text: event.target.value
-                              }
-                            }
-                            handleChange("dst", { ...dstObj, subtitle: subtitles })
-                          }}
-                          onFocus={() => {
-                            if (reactPlayerRef.current) {
-                              const duration = reactPlayerRef.current.getDuration()
-                              reactPlayerRef.current.seekTo(item.from / 1000 / duration * 1.001, "fraction")
-                              setFocusedIndex(index)
-                            }
-                          }}
-                        />
-                      </div>
-                    )
-                  }
-                })
-              }
-            </div>
-          </div>
-        </ScrollArea>
->>>>>>> e69887b9
       </div >
     )
   })
