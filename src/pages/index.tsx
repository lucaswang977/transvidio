// TODO: 
// 1. User management & user role
//  1.1 (OK) User registeration time should be recorded.
//  1.2 (OK) User can assign a name for himself when signing up.
// 2. Document and project management
//  2.1 (OK) Project & document & user data schema definition.
//  2.2 (OK) Project creation & management & permission control
//  2.3 Document creation & management & claim / permission control / state control
//  2.4 Document editors: intro, curriculum, quiz, doc support
// 3. File upload support
//  3.1 Attachment editor
// 4. File import & auto transcript/translate
//  4.1 Course intro, curriculum, supplement list import
// 5. Video player & subtitle editor
// 6. Test & optimize
// 7. First version release
// 8. Database migrate test
// 9. Reset / change password
// 10. Activities on Dashboard
// 11. Logging on vercel

import { useRouter } from "next/router"
import { useSession } from "next-auth/react";
import { Button } from "~/components/ui/button"
import { Label } from "~/components/ui/label"
import type { NextPageWithLayout } from './_app'
import { Logo } from "~/components/logo-with-name";
import { Separator } from "~/components/ui/separator";
import CoverImage from "~/components/CoverImage";

const Home: NextPageWithLayout = () => {
  const router = useRouter();
  const { status: status } = useSession();

  return (
    <main className="flex min-h-screen flex-col items-center justify-center space-y-12">
      <div className="flex flex-col items-center">
        <CoverImage />
        <Label className="text-gray-400">We get translation job done.</Label>
      </div>
      <div className="flex flex-col items-center space-y-4">
        <Logo />
        {
          status === "authenticated" ?
            <Button
              className="w-32"
              onClick={() => router.push("/admin")}
            >Enter App</Button>
            :
            <Button
              className="w-32"
              onClick={async () => { await router.push("/signin") }}
              disabled={status === "loading"}>
              Sign in
            </Button>
        }
      </div>
      <footer className="flex space-x-2 items-center">
<<<<<<< HEAD
        <Label className="text-xs text-gray-500 italic">v0.1.5</Label>
=======
        <Label className="text-xs text-gray-500 italic">v0.1.6</Label>
>>>>>>> c1a3db1e
        <Separator orientation="vertical" />
        <Label className="text-xs text-gray-500">&copy;&nbsp;Transvid.io 2023-2024</Label>
      </footer>
    </main>
  );
};

Home.getTitle = () => "Transvid.io"

export default Home;<|MERGE_RESOLUTION|>--- conflicted
+++ resolved
@@ -56,11 +56,7 @@
         }
       </div>
       <footer className="flex space-x-2 items-center">
-<<<<<<< HEAD
-        <Label className="text-xs text-gray-500 italic">v0.1.5</Label>
-=======
         <Label className="text-xs text-gray-500 italic">v0.1.6</Label>
->>>>>>> c1a3db1e
         <Separator orientation="vertical" />
         <Label className="text-xs text-gray-500">&copy;&nbsp;Transvid.io 2023-2024</Label>
       </footer>
